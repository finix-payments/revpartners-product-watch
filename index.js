--- conflicted
+++ resolved
@@ -6,7 +6,7 @@
 } from './lineitems.js'
 import { Client } from '@hubspot/api-client'
 import Config from './config.js'
-<<<<<<< HEAD
+import 'dotenv/config'
 import { SecretsManagerClient, GetSecretValueCommand } from "@aws-sdk/client-secrets-manager";
 
 const sm = new SecretsManagerClient()
@@ -14,9 +14,6 @@
 let cachedToken = null;
 
 const API_TOKEN = await getApiToken();
-=======
-import 'dotenv/config'
->>>>>>> 01ab8215
 
 const hsClient = new Client({
 	accessToken: API_TOKEN,
@@ -31,7 +28,7 @@
  */
 export async function productEventHandler(event) {
 	// check for API_TOKEN
-	if (Config.API_TOKEN === '' || Config.API_TOKEN === undefined) {
+	if (API_TOKEN === '' || API_TOKEN === undefined) {
 		console.log('error: API_TOKEN missing')
 		return 500
 	}
